config_setting(
<<<<<<< HEAD
    name = "with_mpi_support2",
    values = {"define": "with_mpi_support2=true"},
=======
    name = "mpi_library_is_openmpi_based",
    values = {"define": "mpi_library_is_openmpi_based=true"},
>>>>>>> 6563f53e
    visibility = ["//visibility:public"],
)<|MERGE_RESOLUTION|>--- conflicted
+++ resolved
@@ -1,10 +1,5 @@
 config_setting(
-<<<<<<< HEAD
-    name = "with_mpi_support2",
-    values = {"define": "with_mpi_support2=true"},
-=======
     name = "mpi_library_is_openmpi_based",
     values = {"define": "mpi_library_is_openmpi_based=true"},
->>>>>>> 6563f53e
     visibility = ["//visibility:public"],
 )